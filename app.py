--- conflicted
+++ resolved
@@ -1,9 +1,9 @@
-
 import streamlit as st
 import asyncio
 from pathlib import Path
 from typing import Dict, Any
 import logging
+import pandas as pd
 
 # 尝试导入nest_asyncio，如果失败则使用备用方案
 try:
@@ -42,17 +42,14 @@
     from agents.base_agent import agent_coordinator
     from agents.mcp_agent import MCPDocumentQAAgent
     from utils.llm_utils import llm_manager
-<<<<<<< HEAD
     from ui.streaming_components import StreamingChatInterface, InteractiveElements
     from ui.status_manager import ConversationStatusManager, PerformanceMonitor
-=======
     from utils.rag_utils import (
         compute_file_id,
         build_or_load_index,
         retrieve_with_optional_rerank,
         build_context_from_chunks,
     )
->>>>>>> 03c65ce4
 except ImportError as e:
     st.error(f"模块导入失败: {e}")
     st.stop()
@@ -68,51 +65,41 @@
     try:
         # 初始化MCP服务
         doc_parser_service = DocumentParserService()
-        
-        # 先注册服务
+        # 暂时只初始化文档解析服务，跳过有问题的文件操作服务
         mcp_manager.register_service(doc_parser_service)
-        logger.info(f"服务已注册: {doc_parser_service.service_name}")
-        
-        # 然后初始化服务
+        
+        # 直接调用服务初始化（不通过异步方式）
+        import asyncio
+        
+        # 创建临时事件循环来初始化服务
         try:
-            # 创建新的事件循环来初始化服务
+            # 尝试在当前线程初始化
+            loop = asyncio.get_event_loop()
+            if loop.is_running():
+                # 如果循环正在运行，创建任务
+                future = asyncio.ensure_future(doc_parser_service.initialize())
+            else:
+                # 如果循环未运行，直接运行
+                init_success = loop.run_until_complete(doc_parser_service.initialize())
+        except RuntimeError:
+            # 创建新的事件循环
             loop = asyncio.new_event_loop()
             asyncio.set_event_loop(loop)
-            
-            # 初始化服务
-            init_success = loop.run_until_complete(doc_parser_service.initialize())
-            if not init_success:
-                logger.error("文档解析服务初始化失败")
-                return False
-                
-            logger.info("文档解析服务初始化成功")
-            
-        except Exception as e:
-            logger.error(f"服务初始化异常: {e}")
-            return False
-        finally:
-            # 清理事件循环
             try:
+                init_success = loop.run_until_complete(doc_parser_service.initialize())
+            finally:
                 loop.close()
-            except:
-                pass
-        
-        # 验证服务是否正确注册
-        registered_services = mcp_manager.get_all_services()
-        logger.info(f"已注册的服务: {list(registered_services.keys())}")
-        
-        if "document_parser" not in registered_services:
-            logger.error("document_parser 服务未正确注册")
-            return False
         
         # 初始化并注册智能体
         from agents.qa_agent import QAAgent
+        from agents.analysis_agent import AnalysisAgent
         qa_agent = QAAgent()
+        analysis_agent = AnalysisAgent()
         agent_coordinator.register_agent(qa_agent)
-        
-        logger.info("文档解析服务和智能体初始化完成")
+        agent_coordinator.register_agent(analysis_agent)
+        
+        logger.info("文档解析服务、数据分析服务和智能体初始化完成")
         return True
-        
     except Exception as e:
         logger.error(f"服务初始化失败: {e}")
         import traceback
@@ -203,7 +190,7 @@
         with col2:
             st.metric("回答长度", f"{result.get('answer_length', 0):,} 字符")
 
-async def process_document_qa(uploaded_file, question, answer_style="detailed", include_quotes=True, confidence_threshold=0.7, enable_advanced_confidence: bool = False, use_rag: bool = True, use_reranker: bool = True, rag_top_k: int = 12, rag_rerank_top_n: int = 6):
+async def process_document_qa(uploaded_file, question, answer_style="detailed", include_quotes=True, confidence_threshold=0.7):
     """处理文档问答"""
     try:
         # 进度指示
@@ -227,45 +214,20 @@
             method="document_parser/extract_text",
             params={"file_path": str(file_path)}
         )
-
-        # 健壮性检查：避免在 result 为 None 时调用 .get 导致错误
-        result_obj = parse_result.get("result") or {}
-        if result_obj.get("success", False) and isinstance(result_obj.get("result"), dict):
-            text_content = result_obj["result"].get("text_content", "")
-            if text_content is None:
-                text_content = ""
+        
+        if parse_result.get("result", {}).get("success", False):
+            text_content = parse_result["result"]["result"]["text_content"]
             
             progress_bar.progress(75, text="🤖 AI正在思考答案...")
             
-            # RAG：构建/加载索引并检索相关片段
-            retrieved_context = None
-            relevant_passages = None
-            if use_rag:
-                file_id = compute_file_id(str(file_path))
-                store, embedder, _ = build_or_load_index(file_id=file_id, text=text_content)
-                chunks = retrieve_with_optional_rerank(
-                    query=question,
-                    store=store,
-                    embedder=embedder,
-                    top_k=rag_top_k,
-                    rerank_top_n=rag_rerank_top_n,
-                    use_reranker=use_reranker,
-                )
-                if chunks:
-                    retrieved_context = build_context_from_chunks(chunks)
-                    # 供 UI 展示引用
-                    relevant_passages = [c.text for c in chunks]
-
             # 执行问答
             qa_input = {
-                "document_content": text_content if not retrieved_context else retrieved_context,
+                "document_content": text_content,
                 "question": question,
                 "document_type": Path(uploaded_file.name).suffix,
                 "answer_style": answer_style,
                 "include_quotes": include_quotes,
-                "confidence_threshold": confidence_threshold,
-                "enable_advanced_confidence": enable_advanced_confidence,
-                "rag_enabled": use_rag,
+                "confidence_threshold": confidence_threshold
             }
             
             qa_result = await agent_coordinator.execute_agent(
@@ -276,21 +238,13 @@
             progress_bar.progress(100, text="✅ 问答完成！")
             
             if qa_result.get("success", False):
-                # 将 RAG 的引用片段透传到展示层
-                if relevant_passages:
-                    qa_result["result"]["relevant_passages"] = relevant_passages
                 display_qa_results(qa_result["result"])
             else:
                 st.error(f"❌ 问答失败: {qa_result.get('error', '未知错误')}")
                 st.warning("💡 建议重新表述问题或检查文档内容")
         else:
-            # 当解析失败时，展示更详细的错误信息
-            error_message = (parse_result.get("error") or {}).get("message", "未知错误")
             st.error("❌ 文档解析失败")
-            if error_message:
-                st.warning(f"错误详情: {error_message}")
             st.warning("💡 请检查文档格式是否正确")
-            return
             
     except Exception as e:
         st.error(f"❌ 问答处理失败: {str(e)}")
@@ -417,8 +371,84 @@
         if 'status_manager' in locals():
             status_manager.complete_conversation(False)
 
+def display_analysis_results(result: Dict[str, Any]):
+    """显示数据分析结果"""
+    st.success("✅ 数据分析完成！")
+
+    # 1. AI 数据分析
+    if "ai_insights" in result:
+        st.markdown("### 🤖 AI 数据分析")
+        st.info(result["ai_insights"])
+
+    # 2. 业务建议
+    if "recommendations" in result and result["recommendations"]:
+        with st.expander("📈 业务建议与行动指南", expanded=True):
+            for rec in result["recommendations"]:
+                st.markdown(f"- {rec}")
+    
+    # 3. 可视化图表
+    if "visualizations" in result and result["visualizations"]:
+        st.markdown("### 🎨 交互式可视化图表")
+        for title, fig in result["visualizations"].items():
+            if fig: # 确保图表对象存在
+                st.plotly_chart(fig, use_container_width=True)
+
+    # 4. 数据摘要
+    with st.expander("📊 数据摘要与统计"):
+        if "data_summary" in result:
+            summary = result["data_summary"]
+            basic_info = summary.get("基本信息", {})
+            cols = st.columns(4)
+            cols[0].metric("数据行数", basic_info.get('行数', 'N/A'))
+            cols[1].metric("数据列数", basic_info.get('列数', 'N/A'))
+            cols[2].metric("内存占用", basic_info.get('内存占用', 'N/A'))
+            cols[3].metric("数据源", basic_info.get('数据源', 'N/A'))
+            
+            if "列信息" in summary:
+                st.markdown("#### 列信息概览")
+                # 将列信息转换为DataFrame以便更好地显示
+                col_df = pd.DataFrame(summary["列信息"]).T
+                st.dataframe(col_df)
+
+        if "statistical_analysis" in result and result["statistical_analysis"].get("descriptive"):
+             st.markdown("#### 描述性统计")
+             st.dataframe(pd.DataFrame(result["statistical_analysis"]["descriptive"]))
+
+
+async def process_data_analysis(uploaded_file, analysis_type, requirements, trend_params):
+    """处理数据分析"""
+    progress_bar = st.progress(0, text="开始数据分析...")
+    try:
+        try:
+            df = pd.read_excel(uploaded_file)
+        except Exception as e:
+            st.error(f"无法读取文件，请检查文件格式是否正确。错误: {e}")
+            return
+        
+        progress_bar.progress(25, text="📄 数据加载完成...")
+
+        analysis_input = {
+            "data": df,
+            "analysis_type": analysis_type,
+            "requirements": requirements,
+            "source": uploaded_file.name,
+            **trend_params # 合并趋势分析参数
+        }
+        progress_bar.progress(50, text="🤖 AI正在进行数据分析...")
+
+        analysis_result = await agent_coordinator.execute_agent("Analysis_Agent", analysis_input)
+        progress_bar.progress(100, text="✅ 分析完成！")
+        
+        if analysis_result.get("success", False):
+            display_analysis_results(analysis_result["result"])
+        else:
+            st.error(f"❌ 数据分析失败: {analysis_result.get('error', '未知错误')}")
+    except Exception as e:
+        st.error(f"❌ 数据分析处理失败: {str(e)}")
+        logger.error(f"数据分析处理失败: {e}", exc_info=True)
+
 def main():
-    st.title("🤖 智能文档问答系统")
+    st.title("🤖 智能文档分析系统")
     st.write("上传文档后，您可以用自然语言提问，AI助手将基于文档内容为您提供准确答案。")
     
     # 侧边栏 - Agent选择
@@ -457,7 +487,7 @@
     if not initialize_services():
         st.error("系统初始化失败，请检查配置")
         st.stop()
-    
+
     # 如果选择MCP智能体，初始化MCP服务
     mcp_agent = None
     if agent_type == "MCP智能助手":
@@ -465,84 +495,87 @@
         if mcp_agent is None:
             st.warning("MCP智能体初始化失败，将使用传统问答模式")
             agent_type = "传统问答"
-    
-    # 主界面
-    st.markdown("### 📁 文档上传")
-    
-    # 获取支持的文件格式
-    file_config = get_config("file")
-    supported_formats = [fmt.lstrip('.') for fmt in file_config.get("supported_formats", ["pdf", "txt", "docx"])]
-    
-    uploaded_file = st.file_uploader(
-        "选择需要问答的文档",
-        type=supported_formats,
-        help="支持PDF、Word、文本等格式"
-    )
-    
-    if uploaded_file is not None:
-        # 文件信息
-        st.success(f"✅ 文档已加载: **{uploaded_file.name}**")
-        
-        col1, col2, col3 = st.columns(3)
-        with col1:
-            st.metric("文件大小", f"{uploaded_file.size:,} 字节")
-        with col2:
-            st.metric("文件类型", Path(uploaded_file.name).suffix.upper())
-        with col3:
-            st.metric("AI类型", "🧠 MCP智能" if agent_type == "MCP智能助手" else "⚡ 传统问答")
-        
-        st.markdown("---")
-        
-        # 问答区域
-        st.markdown("### 💭 智能问答")
-        
-        # 问题输入
-        question = st.text_area(
-            "请输入您的问题:",
-            height=100,
-            placeholder="例如：\n• 这个文档的核心观点是什么？\n• 提到了哪些解决方案？\n• 有哪些重要的统计数据？\n• 作者建议采取什么行动？",
-            help="用自然语言描述您想了解的内容"
+
+    tab1, tab2 = st.tabs(["🤖 智能文档问答", "📊 智能数据分析"])
+    
+    with tab1:
+        st.header("智能文档问答")
+
+        st.markdown("### 📁 文档上传")
+        
+        # 获取支持的文件格式
+        file_config = get_config("file")
+        supported_formats = [fmt.lstrip('.') for fmt in file_config.get("supported_formats", ["pdf", "txt", "docx"])]
+        
+        uploaded_file = st.file_uploader(
+            "选择需要问答的文档",
+            type=supported_formats,
+            help="支持PDF、Word、文本等格式"
         )
         
-        # 高级选项
-        with st.expander("🔧 高级选项"):
-            col1, col2 = st.columns(2)
+        if uploaded_file is not None:
+            # 文件信息
+            st.success(f"✅ 文档已加载: **{uploaded_file.name}**")
+            
+            col1, col2, col3 = st.columns(3)
             with col1:
-                answer_style = st.selectbox(
-                    "回答风格",
-                    ["detailed", "concise", "bullet_points"],
-                    format_func=lambda x: {
-                        "detailed": "📝 详细解释",
-                        "concise": "💡 简洁明了", 
-                        "bullet_points": "📋 要点列表"
-                    }[x]
-                )
+                st.metric("文件大小", f"{uploaded_file.size:,} 字节")
             with col2:
-                include_quotes = st.checkbox("📖 包含原文引用", value=True)
-                confidence_threshold = st.slider("置信度阈值", 0.3, 1.0, 0.7, 0.1)
-<<<<<<< HEAD
-            
-            # MCP特定选项
-            if agent_type == "MCP智能助手":
-                st.markdown("**MCP高级设置**")
-                col3, col4 = st.columns(2)
+                st.metric("文件类型", Path(uploaded_file.name).suffix.upper())
+            with col3:
+                st.metric("AI类型", "🧠 MCP智能" if agent_type == "MCP智能助手" else "⚡ 传统问答")
+            
+            st.markdown("---")
+            
+            # 问答区域
+            st.markdown("### 💭 智能问答")
+            
+            # 问题输入
+            question = st.text_area(
+                "请输入您的问题:",
+                height=100,
+                placeholder="例如：\n• 这个文档的核心观点是什么？\n• 提到了哪些解决方案？\n• 有哪些重要的统计数据？\n• 作者建议采取什么行动？",
+                help="用自然语言描述您想了解的内容"
+            )
+            
+            # 高级选项
+            with st.expander("🔧 高级选项"):
+                col1, col2 = st.columns(2)
+                with col1:
+                    answer_style = st.selectbox(
+                        "回答风格",
+                        ["detailed", "concise", "bullet_points"],
+                        format_func=lambda x: {
+                            "detailed": "📝 详细解释",
+                            "concise": "💡 简洁明了", 
+                            "bullet_points": "📋 要点列表"
+                        }[x]
+                    )
+                with col2:
+                    include_quotes = st.checkbox("📖 包含原文引用", value=True)
+                    confidence_threshold = st.slider("置信度阈值", 0.3, 1.0, 0.7, 0.1)
+                
+                # 高级置信度评估开关（默认关闭以提升速度）
+                enable_advanced_confidence = st.checkbox("⚙️ 启用高级置信度评估（较慢）", value=False, help="开启后将调用额外一次模型对答案进行置信度打分，可能显著增加响应时间")
+                
+                # RAG 相关参数
+                use_rag = st.checkbox("启用RAG", value=True)
+                col3, col4, col5 = st.columns(3)
                 with col3:
-                    max_iterations = st.number_input("最大思考轮数", min_value=3, max_value=20, value=10)
+                    rag_top_k = st.slider("向量召回TopK", 4, 30, 12, 1)
                 with col4:
-                    show_thinking = st.checkbox("显示思考过程", value=True)
-=======
-            # 高级置信度评估开关（默认关闭以提升速度）
-            enable_advanced_confidence = st.checkbox("⚙️ 启用高级置信度评估（较慢）", value=False, help="开启后将调用额外一次模型对答案进行置信度打分，可能显著增加响应时间")
-            # RAG 相关参数
-            use_rag = st.checkbox("启用RAG", value=True)
-            col3, col4, col5 = st.columns(3)
-            with col3:
-                rag_top_k = st.slider("向量召回TopK", 4, 30, 12, 1)
-            with col4:
-                use_reranker = st.checkbox("启用重排", value=True)
-            with col5:
-                rag_rerank_top_n = st.slider("重排后片段数", 2, 12, 6, 1)
->>>>>>> 03c65ce4
+                    use_reranker = st.checkbox("启用重排", value=True)
+                with col5:
+                    rag_rerank_top_n = st.slider("重排后片段数", 2, 12, 6, 1)
+                
+                # MCP特定选项
+                if agent_type == "MCP智能助手":
+                    st.markdown("**MCP高级设置**")
+                    col6, col7 = st.columns(2)
+                    with col6:
+                        max_iterations = st.number_input("最大思考轮数", min_value=3, max_value=20, value=10)
+                    with col7:
+                        show_thinking = st.checkbox("显示思考过程", value=True)
         
         # 问答按钮
         button_text = "🧠 开始深度分析" if agent_type == "MCP智能助手" else "🔍 开始问答"
@@ -555,65 +588,139 @@
             if agent_type == "MCP智能助手":
                 # MCP智能体处理流程
                 run_async_in_streamlit(
-<<<<<<< HEAD
                     process_mcp_qa(uploaded_file, question, mcp_agent, 
                                  answer_style, include_quotes, confidence_threshold,
                                  max_iterations if 'max_iterations' in locals() else 10,
                                  show_thinking if 'show_thinking' in locals() else True)
-=======
-                    process_document_qa(
-                        uploaded_file,
-                        question,
-                        answer_style,
-                        include_quotes,
-                        confidence_threshold,
-                        enable_advanced_confidence,
-                        use_rag,
-                        use_reranker,
-                        rag_top_k,
-                        rag_rerank_top_n,
-                    )
->>>>>>> 03c65ce4
                 )
             else:
                 # 传统问答处理流程
                 with st.spinner("🔄 AI正在分析文档并准备答案..."):
                     run_async_in_streamlit(
-                        process_document_qa(uploaded_file, question, answer_style, include_quotes, confidence_threshold)
+                        process_document_qa(
+                            uploaded_file,
+                            question,
+                            answer_style,
+                            include_quotes,
+                            confidence_threshold,
+                            enable_advanced_confidence,
+                            use_rag,
+                            use_reranker,
+                            rag_top_k,
+                            rag_rerank_top_n,
+                        )
                     )
                 
-    else:
-        # 上传提示
-        st.markdown("""
-        <div style="border: 2px dashed #ccc; border-radius: 10px; padding: 3rem; text-align: center; margin: 2rem 0;">
-            <h3 style="color: #666;">🤖 智能问答助手</h3>
-            <p style="color: #888;">上传文档后即可开始智能问答</p>
-            <p style="font-size: 0.9rem; color: #aaa;">支持复杂问题和多轮对话</p>
-        </div>
-        """, unsafe_allow_html=True)
-        
-        # Agent类型说明
-        if agent_type == "MCP智能助手":
-            st.markdown("#### 🧠 MCP智能助手特性")
-            st.info("""
-            **MCP智能助手具备以下能力：**
-            - 🤔 **深度思考**：多轮分析推理过程
-            - 🔧 **工具调用**：自动使用文档分析、搜索等工具
-            - 📊 **过程透明**：实时显示思考和执行过程
-            - 🎯 **智能决策**：根据问题复杂度自动选择处理策略
-            """)
-        
-        # 问答示例
-        st.markdown("#### 💡 问答示例")
-        examples = [
-            "这个文档的主要内容是什么？",
-            "文档中提到了哪些重要数据？",
-            "作者的主要观点和结论是什么？", 
-            "有什么重要的建议或推荐？"
-        ]
-        
-        for example in examples:
-            st.info(f"**问题示例**: {example}")
+        else:
+            # 上传提示
+            st.markdown("""
+            <div style="border: 2px dashed #ccc; border-radius: 10px; padding: 3rem; text-align: center; margin: 2rem 0;">
+                <h3 style="color: #666;">🤖 智能问答助手</h3>
+                <p style="color: #888;">上传文档后即可开始智能问答</p>
+                <p style="font-size: 0.9rem; color: #aaa;">支持复杂问题和多轮对话</p>
+            </div>
+            """, unsafe_allow_html=True)
+            
+            # Agent类型说明
+            if agent_type == "MCP智能助手":
+                st.markdown("#### 🧠 MCP智能助手特性")
+                st.info("""
+                **MCP智能助手具备以下能力：**
+                - 🤔 **深度思考**：多轮分析推理过程
+                - 🔧 **工具调用**：自动使用文档分析、搜索等工具
+                - 📊 **过程透明**：实时显示思考和执行过程
+                - 🎯 **智能决策**：根据问题复杂度自动选择处理策略
+                """)
+            
+            # 问答示例
+            st.markdown("#### 💡 问答示例")
+            examples = [
+                "这个文档的主要内容是什么？",
+                "文档中提到了哪些重要数据？",
+                "作者的主要观点和结论是什么？", 
+                "有什么重要的建议或推荐？"
+            ]
+            
+            for example in examples:
+                st.info(f"**问题示例**: {example}")
+
+    with tab2:
+        st.header("智能数据分析")
+    
+        st.markdown("### 📁 文档上传")
+        
+        data_uploader = st.file_uploader(
+            "上传您的数据文件", 
+            type=["xlsx", "xls"],
+            key="data_uploader"
+        )
+
+        if data_uploader:
+            st.success(f"✅ 文件已加载: **{data_uploader.name}**")
+            
+            try:
+                # seek(0) 确保文件指针在开头，可以被多次读取
+                data_uploader.seek(0)
+                temp_df = pd.read_excel(data_uploader)
+                all_columns = temp_df.columns.tolist()
+                numeric_columns = temp_df.select_dtypes(include=['number']).columns.tolist()
+            except Exception as e:
+                st.error(f"读取列名失败: {e}")
+                st.stop()
+            
+            analysis_type = st.selectbox(
+                "选择分析类型",
+                ["comprehensive", "statistical", "correlation", "trend"],
+                format_func=lambda x: {"comprehensive": "📈 综合分析", "statistical": "📊 描述性统计",
+                                    "correlation": "🔗 相关性分析", "trend": "📉 趋势分析"}[x],
+                key="analysis_type"
+            )
+
+            trend_params = {}
+            if analysis_type == 'trend':
+                st.info("请选择用于趋势分析的数值列和可选的时间列。")
+                col1, col2 = st.columns(2)
+                with col1:
+                    trend_params["trend_target_col"] = st.selectbox(
+                        "选择要分析的数值列", options=numeric_columns, index=0 if numeric_columns else None
+                    )
+                with col2:
+                    trend_params["trend_time_col"] = st.selectbox(
+                        "选择时间/日期列 (可选)", options=[None] + all_columns
+                    )
+
+            requirements = st.text_area(
+                "请输入您的具体分析要求 (可选)", height=100,
+                placeholder="例如：\n• 帮我分析销售额和广告投入的关系。\n• 找出哪些产品的利润率最高。",
+                key="analysis_reqs"
+            )
+
+            if st.button("🚀 开始分析", type="primary", use_container_width=True, key="analysis_button"):
+                with st.spinner("🔄 AI正在进行数据分析..."):
+                    run_async_in_streamlit(
+                        process_data_analysis(data_uploader, analysis_type, requirements, trend_params)
+                    )
+
+        else:
+            # 上传提示
+            st.markdown("""
+            <div style="border: 2px dashed #ccc; border-radius: 10px; padding: 3rem; text-align: center; margin: 2rem 0;">
+                <h3 style="color: #666;">📊 智能数据分析</h3>
+                <p style="color: #888;">上传文档后即可开始智能数据分析</p>
+                <p style="font-size: 0.9rem; color: #aaa;">支持复杂问题和多轮对话</p>
+            </div>
+            """, unsafe_allow_html=True)
+            
+            # 问答示例
+            st.markdown("#### 💡 数据分析示例")
+            examples = [
+                "帮我分析销售额和广告投入的关系。",
+                "找出哪些产品的利润率最高。",
+                "预测下个季度的用户增长趋势。", 
+            ]
+            
+            for example in examples:
+                st.info(f"**数据分析示例**: {example}")
 
 if __name__ == "__main__":
     main()