from typing import Dict, Any, List, Optional
import logging
import pandas as pd
from .base_agent import BaseAgent
from config.settings import get_prompt_template
from utils.data_utils import DataProcessor, DataAnalyzer, DataVisualizer

logger = logging.getLogger(__name__)

class AnalysisAgent(BaseAgent):
    """数据分析智能体"""
    
    def __init__(self):
        super().__init__(
            name="Analysis_Agent",
            description="对提取的数据进行专业分析并生成可视化图表的智能体"
        )
        self.add_capability("data_analysis")
        self.add_capability("statistical_analysis")
        self.add_capability("trend_analysis")
        self.add_capability("correlation_analysis")
        self.add_capability("data_visualization") 
        self.max_context_length = 8000
        self.temperature = 0.3

    async def process(self, input_data: Any, context: Optional[Dict[str, Any]] = None) -> Dict[str, Any]:
        """处理数据分析请求"""
        if not isinstance(input_data, dict):
            raise ValueError("输入数据必须是字典格式")
        
        data = input_data.get("data")
        analysis_type = input_data.get("analysis_type", "comprehensive")
        requirements = input_data.get("requirements", "")
        data_source = input_data.get("source", "unknown")
        # 用于趋势分析的特定列
        trend_target_col = input_data.get("trend_target_col")
        trend_time_col = input_data.get("trend_time_col")
        
        if data is None:
            raise ValueError("数据不能为空")
            
        self.add_memory({"type": "analysis_start", "analysis_type": analysis_type})
        
        try:
            processor = DataProcessor()
            processor.load_data(data, source=data_source)
            processor.clean_data()
            
            analyzer = DataAnalyzer(processor)
            visualizer = DataVisualizer(processor.data) # 初始化可视化工具

            analysis_results = {}
            visualizations = {} # 用于存放生成的图表

            # 1. 描述性统计
            if analysis_type in ["comprehensive", "statistical"]:
                analysis_results["descriptive"] = analyzer.descriptive_analysis()
                dist_cols = visualizer.get_plottable_columns('numeric', 3)
                for col in dist_cols:
                    visualizations[f"dist_{col}"] = visualizer.generate_distribution_chart(col)

            # 2. 相关性分析
            if analysis_type in ["comprehensive", "correlation"]:
                analysis_results["correlation"] = analyzer.correlation_analysis()
                visualizations["correlation_heatmap"] = visualizer.generate_correlation_heatmap()

            # 3. 趋势分析 
            if analysis_type in ["comprehensive", "trend"] and trend_target_col:
                analysis_results["trend"] = analyzer.trend_analysis(
                    target_column=trend_target_col, 
                    time_column=trend_time_col
                )
                visualizations["trend_chart"] = visualizer.generate_trend_chart(
                    target_column=trend_target_col, 
                    time_column=trend_time_col
                )

            data_summary = processor.get_summary()
            
            ai_insights = await self._generate_ai_insights(data_summary, analysis_results, requirements)
            
            result = {
                "analysis_type": analysis_type,
                "data_source": data_source,
                "data_summary": data_summary,
                "statistical_analysis": analysis_results,
                "ai_insights": ai_insights,
                "visualizations": visualizations, # 返回真实的图表对象
                "recommendations": await self._generate_recommendations(analysis_results, ai_insights)
            }
            
            self.add_memory({"type": "analysis_success", "insights_length": len(ai_insights)})
            return result
            
        except Exception as e:
            logger.error(f"数据分析失败: {e}", exc_info=True)
            self.add_memory({"type": "analysis_error", "error": str(e)})
            raise

    async def _generate_ai_insights(self, data_summary: Dict[str, Any], 
                                  analysis_results: Dict[str, Any], 
                                  requirements: str) -> str:
        """生成AI分析洞察"""
        try:
            # 构建分析提示词
            prompt = self._build_analysis_prompt(data_summary, analysis_results, requirements)
            
            # 获取AI分析
            insights = await self._get_llm_response(prompt, max_tokens=2000)
            
            return insights
            
        except Exception as e:
            logger.error(f"AI洞察生成失败: {e}")
            return f"AI洞察生成失败: {str(e)}"
    
    def _build_analysis_prompt(self, data_summary: Dict[str, Any], 
                             analysis_results: Dict[str, Any], 
                             requirements: str) -> str:
        """构建分析提示词"""
        # 获取基础模板
        base_template = get_prompt_template("data_analysis")
        
        # 格式化数据摘要
        data_summary_text = self._format_data_summary(data_summary)
        
        # 格式化分析结果
        analysis_details = self._format_analysis_results(analysis_results)
        
        if base_template:
            return base_template.format(
                data_summary=data_summary_text,
                data_details=analysis_details,
                analysis_requirements=requirements or "进行全面的数据分析"
            )
        
        # 默认提示词
        return f"""你是一个专业的数据分析师。请基于以下数据和分析结果提供专业洞察。

数据概览:
{data_summary_text}

分析结果:
{analysis_details}

分析要求: {requirements or "进行全面的数据分析"}

请提供以下内容:
1. 数据概述和质量评估
2. 关键发现和模式识别
3. 趋势分析和异常检测
4. 相关性和因果关系分析
5. 业务洞察和意义解释
6. 潜在风险和机会识别

分析洞察:"""
    
    def _format_data_summary(self, data_summary: Dict[str, Any]) -> str:
        """格式化数据摘要"""
        try:
            lines = []
            
            # 基本信息
            basic_info = data_summary.get("基本信息", {})
            lines.append(f"数据行数: {basic_info.get('行数', 'N/A')}")
            lines.append(f"数据列数: {basic_info.get('列数', 'N/A')}")
            lines.append(f"数据源: {basic_info.get('数据源', 'N/A')}")
            
            # 列信息
            column_info = data_summary.get("列信息", {})
            if column_info:
                lines.append("\n列信息:")
                for col_name, col_data in list(column_info.items())[:5]:  # 只显示前5列
                    lines.append(f"- {col_name}: {col_data.get('数据类型', 'N/A')}, "
                               f"缺失率: {col_data.get('缺失率', 'N/A')}")
            
            # 统计信息
            stats_info = data_summary.get("统计信息", {})
            if stats_info:
                lines.append("\n主要统计信息:")
                for col_name, col_stats in list(stats_info.items())[:3]:  # 只显示前3列
                    avg = col_stats.get('平均值', 'N/A')
                    std = col_stats.get('标准差', 'N/A')
                    lines.append(f"- {col_name}: 平均值={avg}, 标准差={std}")
            
            return "\n".join(lines)
            
        except Exception as e:
            logger.error(f"数据摘要格式化失败: {e}")
            return str(data_summary)
    
    def _format_analysis_results(self, analysis_results: Dict[str, Any]) -> str:
        """格式化分析结果"""
        try:
            lines = []
            
            # 描述性分析
            if "descriptive" in analysis_results:
                lines.append("描述性统计:")
                desc_data = analysis_results["descriptive"]
                for col_name, stats in list(desc_data.items())[:3]:  # 前3列
                    lines.append(f"- {col_name}: 均值={stats.get('平均值', 'N/A'):.2f}, "
                               f"标准差={stats.get('标准差', 'N/A'):.2f}")
            
            # 相关性分析
            if "correlation" in analysis_results:
                corr_data = analysis_results["correlation"]
                strong_corr = corr_data.get("strong_correlations", {})
                if strong_corr:
                    lines.append("\n强相关关系:")
                    for pair, corr_value in list(strong_corr.items())[:3]:
                        lines.append(f"- {pair}: {corr_value:.3f}")
            
            # 趋势分析
            if "trend" in analysis_results:
                trend_data = analysis_results["trend"]
                direction = trend_data.get("趋势方向", "N/A")
                slope = trend_data.get("趋势斜率", "N/A")
                lines.append(f"\n趋势分析: {direction}, 斜率={slope}")
            
            return "\n".join(lines) if lines else "无详细分析结果"
            
        except Exception as e:
            logger.error(f"分析结果格式化失败: {e}")
            return str(analysis_results)

    async def _generate_recommendations(self, analysis_results: Dict[str, Any], 
                                      ai_insights: str) -> List[str]:
        """生成建议和推荐"""
        try:
            recommendations_prompt = f"""基于以下分析结果和洞察，请提供3-5个具体的业务建议：

分析结果摘要:
{self._format_analysis_results(analysis_results)}

AI洞察:
{ai_insights}

请提供具体、可执行的建议，格式为简洁的要点列表。每个建议应该包含:
1. 具体的行动建议
2. 预期的效果或目标
3. 实施的优先级（高/中/低）

建议列表:"""
            
            recommendations_text = await self._get_llm_response(
                recommendations_prompt, max_tokens=800
            )
            
            # 解析建议为列表
            recommendations = []
            for line in recommendations_text.split('\n'):
                line = line.strip()
                if line and (line.startswith('-') or line.startswith('•') or 
                           line.startswith('1.') or line.startswith('2.') or
                           line.startswith('3.') or line.startswith('4.') or
                           line.startswith('5.')):
                    # 清理格式化字符
                    clean_line = line.lstrip('-•123456789. ').strip()
                    if clean_line:
                        recommendations.append(clean_line)
            
            return recommendations[:5]  # 最多返回5个建议
            
        except Exception as e:
            logger.error(f"建议生成失败: {e}")
<<<<<<< HEAD
            return ["建议生成失败，请手动分析数据结果"]
    
    async def validate_input(self, input_data: Any) -> bool:
        """验证输入数据"""
        if not isinstance(input_data, dict):
            return False
        
        data = input_data.get("data")
        if data is None:
            return False
        
        # 检查数据格式
        try:
            if isinstance(data, (list, dict)):
                return True
            elif hasattr(data, 'to_dict'):  # pandas DataFrame
                return True
            else:
                return False
        except:
            return False
    
    async def preprocess(self, input_data: Any) -> Any:
        """预处理输入数据"""
        if isinstance(input_data, dict):
            processed_data = input_data.copy()
            
            # 确保有默认的分析类型
            if "analysis_type" not in processed_data:
                processed_data["analysis_type"] = "comprehensive"
            
            # 确保有数据源信息
            if "source" not in processed_data:
                processed_data["source"] = "unknown"
            
            return processed_data
        
        return input_data

class SpecializedAnalysisAgent(AnalysisAgent):
    """专业化分析智能体"""
    
    def __init__(self, specialization: str):
        super().__init__()
        self.specialization = specialization
        self.name = f"Specialized_Analysis_Agent_{specialization}"
        self.description = f"专门进行{specialization}分析的智能体"
        self.add_capability(f"{specialization}_analysis")
    
    async def process(self, input_data: Any, context: Optional[Dict[str, Any]] = None) -> Dict[str, Any]:
        """处理专业化分析请求"""
        # 设置专业化的分析类型
        if isinstance(input_data, dict):
            input_data = input_data.copy()
            input_data["analysis_type"] = self.specialization
            input_data["requirements"] = input_data.get("requirements", "") + f" 请特别关注{self.specialization}相关的分析。"
        
        # 调用基类方法
        result = await super().process(input_data, context)
        
        # 添加专业化信息
        result["specialization"] = self.specialization
        result["specialized_insights"] = await self._get_specialized_insights(result)
        
        return result
    
    async def _get_specialized_insights(self, base_result: Dict[str, Any]) -> str:
        """获取专业化洞察"""
        try:
            specialized_prompt = f"""作为{self.specialization}分析专家，请基于以下分析结果提供专业洞察：

基础分析结果:
{base_result.get('ai_insights', '')}

数据摘要:
{self._format_data_summary(base_result.get('data_summary', {}))}

请从{self.specialization}的专业角度提供深入分析和建议。

专业洞察:"""
            
            return await self._get_llm_response(specialized_prompt, max_tokens=4096)
            
        except Exception as e:
            logger.error(f"专业化洞察生成失败: {e}")
            return f"专业化洞察生成失败: {str(e)}"
=======
            return ["建议生成失败，请手动分析数据结果"]
>>>>>>> 03c65ce4
<|MERGE_RESOLUTION|>--- conflicted
+++ resolved
@@ -264,7 +264,6 @@
             
         except Exception as e:
             logger.error(f"建议生成失败: {e}")
-<<<<<<< HEAD
             return ["建议生成失败，请手动分析数据结果"]
     
     async def validate_input(self, input_data: Any) -> bool:
@@ -350,7 +349,4 @@
             
         except Exception as e:
             logger.error(f"专业化洞察生成失败: {e}")
-            return f"专业化洞察生成失败: {str(e)}"
-=======
-            return ["建议生成失败，请手动分析数据结果"]
->>>>>>> 03c65ce4
+            return f"专业化洞察生成失败: {str(e)}"